--- conflicted
+++ resolved
@@ -71,96 +71,6 @@
 	_, _ = f.Read(buf)
 
 	c.Check(string(buf), Equals, ""+
-<<<<<<< HEAD
-		"{\n" +
-		"  \"rootDir\": \"/tmp/aptly\",\n" +
-		"  \"logLevel\": \"info\",\n" +
-		"  \"logFormat\": \"json\",\n" +
-		"  \"databaseOpenAttempts\": 5,\n" +
-		"  \"architectures\": null,\n" +
-		"  \"skipLegacyPool\": false,\n" +
-		"  \"dependencyFollowSuggests\": false,\n" +
-		"  \"dependencyFollowRecommends\": false,\n" +
-		"  \"dependencyFollowAllVariants\": false,\n" +
-		"  \"dependencyFollowSource\": false,\n" +
-		"  \"dependencyVerboseResolve\": false,\n" +
-		"  \"ppaDistributorID\": \"\",\n" +
-		"  \"ppaCodename\": \"\",\n" +
-		"  \"serveInAPIMode\": false,\n" +
-		"  \"enableMetricsEndpoint\": false,\n" +
-		"  \"enableSwaggerEndpoint\": false,\n" +
-		"  \"AsyncAPI\": false,\n" +
-		"  \"databaseBackend\": {\n" +
-		"    \"type\": \"\",\n" +
-		"    \"dbPath\": \"\",\n" +
-		"    \"url\": \"\"\n" +
-		"  },\n" +
-		"  \"downloader\": \"\",\n" +
-		"  \"downloadConcurrency\": 5,\n" +
-		"  \"downloadSpeedLimit\": 0,\n" +
-		"  \"downloadRetries\": 0,\n" +
-		"  \"downloadSourcePackages\": false,\n" +
-		"  \"gpgProvider\": \"gpg\",\n" +
-		"  \"gpgDisableSign\": false,\n" +
-		"  \"gpgDisableVerify\": false,\n" +
-		"  \"gpgKeys\": null,\n" +
-		"  \"skipContentsPublishing\": false,\n" +
-		"  \"skipBz2Publishing\": false,\n" +
-		"  \"FileSystemPublishEndpoints\": {\n" +
-		"    \"test\": {\n" +
-		"      \"rootDir\": \"/opt/aptly-publish\",\n" +
-		"      \"linkMethod\": \"\",\n" +
-		"      \"verifyMethod\": \"\"\n" +
-		"    }\n" +
-		"  },\n" +
-		"  \"S3PublishEndpoints\": {\n" +
-		"    \"test\": {\n" +
-		"      \"region\": \"us-east-1\",\n" +
-		"      \"bucket\": \"repo\",\n" +
-		"      \"prefix\": \"\",\n" +
-		"      \"acl\": \"\",\n" +
-		"      \"awsAccessKeyID\": \"\",\n" +
-		"      \"awsSecretAccessKey\": \"\",\n" +
-		"      \"awsSessionToken\": \"\",\n" +
-		"      \"endpoint\": \"\",\n" +
-		"      \"storageClass\": \"\",\n" +
-		"      \"encryptionMethod\": \"\",\n" +
-		"      \"plusWorkaround\": false,\n" +
-		"      \"disableMultiDel\": false,\n" +
-		"      \"forceSigV2\": false,\n" +
-		"      \"forceVirtualHostedStyle\": false,\n" +
-		"      \"debug\": false\n" +
-		"    }\n" +
-		"  },\n" +
-		"  \"SwiftPublishEndpoints\": {\n" +
-		"    \"test\": {\n" +
-		"      \"container\": \"repo\",\n" +
-		"      \"prefix\": \"\",\n" +
-		"      \"osname\": \"\",\n" +
-		"      \"password\": \"\",\n" +
-		"      \"tenant\": \"\",\n" +
-		"      \"tenantid\": \"\",\n" +
-		"      \"domain\": \"\",\n" +
-		"      \"domainid\": \"\",\n" +
-		"      \"tenantdomain\": \"\",\n" +
-		"      \"tenantdomainid\": \"\",\n" +
-		"      \"authurl\": \"\"\n" +
-		"    }\n" +
-		"  },\n" +
-		"  \"AzurePublishEndpoints\": {\n" +
-		"    \"test\": {\n" +
-		"      \"container\": \"repo\",\n" +
-		"      \"prefix\": \"\",\n" +
-		"      \"accountName\": \"\",\n" +
-		"      \"accountKey\": \"\",\n" +
-		"      \"endpoint\": \"\"\n" +
-		"    }\n" +
-		"  },\n" +
-		"  \"packagePoolStorage\": {\n" +
-		"    \"type\": \"local\",\n" +
-		"    \"path\": \"/tmp/aptly-pool\"\n" +
-		"  }\n" +
-=======
 		"{\n"+
 		"  \"rootDir\": \"/tmp/aptly\",\n"+
 		"  \"logLevel\": \"info\",\n"+
@@ -192,6 +102,7 @@
 		"  \"gpgProvider\": \"gpg\",\n"+
 		"  \"gpgDisableSign\": false,\n"+
 		"  \"gpgDisableVerify\": false,\n"+
+    "  \"gpgKeys\": null,\n"+
 		"  \"skipContentsPublishing\": false,\n"+
 		"  \"skipBz2Publishing\": false,\n"+
 		"  \"FileSystemPublishEndpoints\": {\n"+
@@ -248,7 +159,6 @@
 		"    \"type\": \"local\",\n"+
 		"    \"path\": \"/tmp/aptly-pool\"\n"+
 		"  }\n"+
->>>>>>> d3bed783
 		"}")
 }
 
@@ -328,47 +238,6 @@
 	buf := make([]byte, st.Size())
 	_, _ = f.Read(buf)
 
-<<<<<<< HEAD
-	c.Check(string(buf), Equals, "" +
-		"root_dir: \"\"\n" +
-		"log_level: \"\"\n" +
-		"log_format: \"\"\n" +
-		"database_open_attempts: 0\n" +
-		"architectures: []\n" +
-		"skip_legacy_pool: false\n" +
-		"dep_follow_suggests: false\n" +
-		"dep_follow_recommends: false\n" +
-		"dep_follow_all_variants: false\n" +
-		"dep_follow_source: false\n" +
-		"dep_verboseresolve: false\n" +
-		"ppa_distributor_id: \"\"\n" +
-		"ppa_codename: \"\"\n" +
-		"serve_in_api_mode: false\n" +
-		"enable_metrics_endpoint: false\n" +
-		"enable_swagger_endpoint: false\n" +
-		"async_api: false\n" +
-		"database_backend:\n" +
-		"    type: \"\"\n" +
-		"    db_path: \"\"\n" +
-		"    url: \"\"\n" +
-		"downloader: \"\"\n" +
-		"download_concurrency: 0\n" +
-		"download_limit: 0\n" +
-		"download_retries: 0\n" +
-		"download_sourcepackages: false\n" +
-		"gpg_provider: \"\"\n" +
-		"gpg_disable_sign: false\n" +
-		"gpg_disable_verify: false\n" +
-		"gpg_keys: []\n" +
-		"skip_contents_publishing: false\n" +
-		"skip_bz2_publishing: false\n" +
-		"filesystem_publish_endpoints: {}\n" +
-		"s3_publish_endpoints: {}\n" +
-		"swift_publish_endpoints: {}\n" +
-		"azure_publish_endpoints: {}\n" +
-		"packagepool_storage:\n" +
-		"    type: local\n" +
-=======
 	c.Check(string(buf), Equals, ""+
 		"root_dir: \"\"\n"+
 		"log_level: \"\"\n"+
@@ -399,6 +268,7 @@
 		"gpg_provider: \"\"\n"+
 		"gpg_disable_sign: false\n"+
 		"gpg_disable_verify: false\n"+
+    "gpg_keys: []\n"+
 		"skip_contents_publishing: false\n"+
 		"skip_bz2_publishing: false\n"+
 		"filesystem_publish_endpoints: {}\n"+
@@ -407,7 +277,6 @@
 		"azure_publish_endpoints: {}\n"+
 		"packagepool_storage:\n"+
 		"    type: local\n"+
->>>>>>> d3bed783
 		"    path: /tmp/aptly-pool\n")
 }
 
