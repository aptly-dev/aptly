package api

import (
	"fmt"
	"log"
	"net/http"
	"time"

	ctx "github.com/aptly-dev/aptly/context"
	"github.com/gin-contrib/sessions"
	"github.com/gin-contrib/sessions/cookie"
	"github.com/gin-gonic/gin"
	"github.com/nu7hatch/gouuid"
)

var context *ctx.AptlyContext

// Router returns prebuilt with routes http.Handler
func Router(c *ctx.AptlyContext) http.Handler {
	context = c

	router := gin.Default()
	router.Use(gin.ErrorLogger())

	if context.Flags().Lookup("no-lock").Value.Get().(bool) {
		// We use a goroutine to count the number of
		// concurrent requests. When no more requests are
		// running, we close the database to free the lock.
		dbRequests = make(chan dbRequest)

		go acquireDatabase()

		router.Use(func(c *gin.Context) {
			var err error

			errCh := make(chan error)
			dbRequests <- dbRequest{acquiredb, errCh}

			err = <-errCh
			if err != nil {
				c.AbortWithError(500, err)
				return
			}

			defer func() {
				dbRequests <- dbRequest{releasedb, errCh}
				err = <-errCh
				if err != nil {
					c.AbortWithError(500, err)
				}
			}()

			c.Next()
		})
	}

	// prep our config fetcher ahead of need
	config := context.Config()

	// set up cookies and sessions
	token, err := uuid.NewV4()
	if err != nil {
		panic(err)
	}

	store := cookie.NewStore([]byte(token.String()))
	router.Use(sessions.Sessions(token.String(), store))

	router.GET("/version", apiVersion)

	var username string
	var password string
	router.POST("/login", func(c *gin.Context) {
		session := sessions.Default(c)
		if config.UseAuth {
			log.Printf("UseAuth is enabled\n")
			username = c.PostForm("username")
			password = c.PostForm("password")
			err := Authorize(username, password)
			if err != nil {
				c.AbortWithError(403, err)
			}
			log.Printf("%s authorized from %s\n", username, c.ClientIP())
		}
		session.Set(token.String(), time.Now().Unix())
		session.Save()
<<<<<<< HEAD
=======
		GetGroups(c, username)
>>>>>>> f106977c
		c.String(200, "Authorized!")
	})

	authorize := router.Group("/api", func(c *gin.Context) {
		session := sessions.Default(c)
		if config.UseAuth {
			if session.Get(token.String()) == nil {
				c.AbortWithError(403, fmt.Errorf("not authorized"))
			}
			session.Set(token.String(), time.Now().Unix())
			session.Save()
		}
	})
	{
		authorize.GET("/repos", apiReposList)
		authorize.POST("/repos", apiReposCreate)
		authorize.GET("/repos/:name", apiReposShow)
		authorize.PUT("/repos/:name", apiReposEdit)
		authorize.DELETE("/repos/:name", apiReposDrop)

		authorize.GET("/repos/:name/packages", apiReposPackagesShow)
		authorize.POST("/repos/:name/packages", apiReposPackagesAdd)
		authorize.DELETE("/repos/:name/packages", apiReposPackagesDelete)

		authorize.POST("/repos/:name/file/:dir/:file", apiReposPackageFromFile)
		authorize.POST("/repos/:name/file/:dir", apiReposPackageFromDir)

		authorize.POST("/repos/:name/include/:dir/:file", apiReposIncludePackageFromFile)
		authorize.POST("/repos/:name/include/:dir", apiReposIncludePackageFromDir)

		authorize.POST("/repos/:name/snapshots", apiSnapshotsCreateFromRepository)

		authorize.POST("/mirrors/:name/snapshots", apiSnapshotsCreateFromMirror)

		authorize.GET("/mirrors", apiMirrorsList)
		authorize.GET("/mirrors/:name", apiMirrorsShow)
		authorize.GET("/mirrors/:name/packages", apiMirrorsPackages)
		authorize.POST("/mirrors", apiMirrorsCreate)
		authorize.PUT("/mirrors/:name", apiMirrorsUpdate)
		authorize.DELETE("/mirrors/:name", apiMirrorsDrop)

		authorize.POST("/gpg/key", apiGPGAddKey)
		authorize.GET("/files", apiFilesListDirs)
		authorize.POST("/files/:dir", apiFilesUpload)
		authorize.GET("/files/:dir", apiFilesListFiles)
		authorize.DELETE("/files/:dir", apiFilesDeleteDir)
		authorize.DELETE("/files/:dir/:name", apiFilesDeleteFile)

		authorize.GET("/publish", apiPublishList)
		authorize.POST("/publish", apiPublishRepoOrSnapshot)
		authorize.POST("/publish/:prefix", apiPublishRepoOrSnapshot)
		authorize.PUT("/publish/:prefix/:distribution", apiPublishUpdateSwitch)
		authorize.DELETE("/publish/:prefix/:distribution", apiPublishDrop)

		authorize.GET("/snapshots", apiSnapshotsList)
		authorize.POST("/snapshots", apiSnapshotsCreate)
		authorize.PUT("/snapshots/:name", apiSnapshotsUpdate)
		authorize.GET("/snapshots/:name", apiSnapshotsShow)
		authorize.GET("/snapshots/:name/packages", apiSnapshotsSearchPackages)
		authorize.DELETE("/snapshots/:name", apiSnapshotsDrop)
		authorize.GET("/snapshots/:name/diff/:withSnapshot", apiSnapshotsDiff)

		authorize.GET("/packages/:key", apiPackagesShow)

		authorize.GET("/graph.:ext", apiGraph)

		authorize.POST("/db/cleanup", apiDbCleanup)

		authorize.GET("/tasks", apiTasksList)
		authorize.POST("/tasks-clear", apiTasksClear)
		authorize.GET("/tasks-wait", apiTasksWait)
		authorize.GET("/tasks/:id/wait", apiTasksWaitForTaskByID)
		authorize.GET("/tasks/:id/output", apiTasksOutputShow)
		authorize.GET("/tasks/:id/detail", apiTasksDetailShow)
		authorize.GET("/tasks/:id/return_value", apiTasksReturnValueShow)
		authorize.GET("/tasks/:id", apiTasksShow)
		authorize.DELETE("/tasks/:id", apiTasksDelete)
		authorize.POST("/tasks-dummy", apiTasksDummy)
	}

	return router
}<|MERGE_RESOLUTION|>--- conflicted
+++ resolved
@@ -84,10 +84,7 @@
 		}
 		session.Set(token.String(), time.Now().Unix())
 		session.Save()
-<<<<<<< HEAD
-=======
 		GetGroups(c, username)
->>>>>>> f106977c
 		c.String(200, "Authorized!")
 	})
 
