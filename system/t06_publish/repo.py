import os
import hashlib
import inspect
import re
import zlib
from lib import BaseTest


def strip_processor(output):
    return "\n".join([l for l in output.split("\n") if not l.startswith(' ') and not l.startswith('Date:')])


def ungzip_if_required(output):
    if output.startswith("\x1f\x8b"):
        return zlib.decompress(output, 16+zlib.MAX_WBITS)

    return output


class PublishRepo1Test(BaseTest):
    """
    publish repo: default
    """
    fixtureCmds = [
        "aptly repo create local-repo",
        "aptly repo add local-repo ${files}",
    ]
    runCmd = "aptly publish repo -keyring=${files}/aptly.pub -secret-keyring=${files}/aptly.sec -distribution=maverick local-repo"
    gold_processor = BaseTest.expand_environ

    def check(self):
        super(PublishRepo1Test, self).check()

        self.check_exists('public/dists/maverick/InRelease')
        self.check_exists('public/dists/maverick/Release')
        self.check_exists('public/dists/maverick/Release.gpg')

        self.check_exists('public/dists/maverick/main/binary-i386/Packages')
        self.check_exists('public/dists/maverick/main/binary-i386/Packages.gz')
        self.check_exists('public/dists/maverick/main/binary-i386/Packages.bz2')
        self.check_exists('public/dists/maverick/main/Contents-i386.gz')
        self.check_exists('public/dists/maverick/main/source/Sources')
        self.check_exists('public/dists/maverick/main/source/Sources.gz')
        self.check_exists('public/dists/maverick/main/source/Sources.bz2')

        self.check_exists('public/pool/main/p/pyspi/pyspi_0.6.1-1.3.dsc')
        self.check_exists('public/pool/main/p/pyspi/pyspi_0.6.1-1.3.diff.gz')
        self.check_exists('public/pool/main/p/pyspi/pyspi_0.6.1.orig.tar.gz')
        self.check_exists('public/pool/main/p/pyspi/pyspi-0.6.1-1.3.stripped.dsc')
        self.check_exists('public/pool/main/b/boost-defaults/libboost-program-options-dev_1.49.0.1_i386.deb')

        # verify contents except of sums
        self.check_file_contents('public/dists/maverick/Release', 'release', match_prepare=strip_processor)
        self.check_file_contents('public/dists/maverick/main/source/Sources', 'sources', match_prepare=lambda s: "\n".join(sorted(s.split("\n"))))
        self.check_file_contents('public/dists/maverick/main/binary-i386/Packages', 'binary', match_prepare=lambda s: "\n".join(sorted(s.split("\n"))))
        self.check_file_contents('public/dists/maverick/main/Contents-i386.gz', 'contents_i386', match_prepare=ungzip_if_required)

        # verify signatures
        self.run_cmd(["gpg", "--no-auto-check-trustdb", "--keyring", os.path.join(os.path.dirname(inspect.getsourcefile(BaseTest)), "files", "aptly.pub"),
                      "--verify", os.path.join(os.environ["HOME"], ".aptly", 'public/dists/maverick/InRelease')])
        self.run_cmd(["gpg", "--no-auto-check-trustdb",  "--keyring", os.path.join(os.path.dirname(inspect.getsourcefile(BaseTest)), "files", "aptly.pub"),
                      "--verify", os.path.join(os.environ["HOME"], ".aptly", 'public/dists/maverick/Release.gpg'),
                      os.path.join(os.environ["HOME"], ".aptly", 'public/dists/maverick/Release')])

        # verify sums
        release = self.read_file('public/dists/maverick/Release').split("\n")
        release = [l for l in release if l.startswith(" ")]
        pathsSeen = set()
        for l in release:
            fileHash, fileSize, path = l.split()
            pathsSeen.add(path)

            fileSize = int(fileSize)

            st = os.stat(os.path.join(os.environ["HOME"], ".aptly", 'public/dists/maverick/', path))
            if fileSize != st.st_size:
                raise Exception("file size doesn't match for %s: %d != %d" % (path, fileSize, st.st_size))

            if len(fileHash) == 32:
                h = hashlib.md5()
            elif len(fileHash) == 40:
                h = hashlib.sha1()
            elif len(fileHash) == 64:
                h = hashlib.sha256()
            else:
                h = hashlib.sha512()

            h.update(self.read_file(os.path.join('public/dists/maverick', path)))

            if h.hexdigest() != fileHash:
                raise Exception("file hash doesn't match for %s: %s != %s" % (path, fileHash, h.hexdigest()))

        if pathsSeen != set(['main/binary-i386/Packages', 'main/binary-i386/Packages.bz2', 'main/binary-i386/Packages.gz',
                             'main/source/Sources', 'main/source/Sources.gz', 'main/source/Sources.bz2',
                             'main/binary-i386/Release', 'main/source/Release', 'main/Contents-i386.gz']):
            raise Exception("path seen wrong: %r" % (pathsSeen, ))


class PublishRepo2Test(BaseTest):
    """
    publish repo: different component
    """
    fixtureCmds = [
        "aptly repo create local-repo",
        "aptly repo add local-repo ${files}",
    ]
    runCmd = "aptly publish repo -keyring=${files}/aptly.pub -secret-keyring=${files}/aptly.sec -distribution=maverick -component=contrib local-repo"
    gold_processor = BaseTest.expand_environ

    def check(self):
        super(PublishRepo2Test, self).check()

        self.check_exists('public/dists/maverick/InRelease')
        self.check_exists('public/dists/maverick/Release')
        self.check_exists('public/dists/maverick/Release.gpg')

        self.check_exists('public/dists/maverick/contrib/binary-i386/Packages')
        self.check_exists('public/dists/maverick/contrib/binary-i386/Packages.gz')
        self.check_exists('public/dists/maverick/contrib/binary-i386/Packages.bz2')
        self.check_exists('public/dists/maverick/contrib/Contents-i386.gz')
        self.check_exists('public/dists/maverick/contrib/source/Sources')
        self.check_exists('public/dists/maverick/contrib/source/Sources.gz')
        self.check_exists('public/dists/maverick/contrib/source/Sources.bz2')

        self.check_exists('public/pool/contrib/p/pyspi/pyspi_0.6.1-1.3.dsc')
        self.check_exists('public/pool/contrib/p/pyspi/pyspi_0.6.1-1.3.diff.gz')
        self.check_exists('public/pool/contrib/p/pyspi/pyspi_0.6.1.orig.tar.gz')
        self.check_exists('public/pool/contrib/p/pyspi/pyspi-0.6.1-1.3.stripped.dsc')
        self.check_exists('public/pool/contrib/b/boost-defaults/libboost-program-options-dev_1.49.0.1_i386.deb')


class PublishRepo3Test(BaseTest):
    """
    publish repo: different architectures
    """
    fixtureCmds = [
        "aptly repo create local-repo",
        "aptly repo add local-repo ${files}",
    ]
    runCmd = "aptly -architectures=i386 publish repo -keyring=${files}/aptly.pub -secret-keyring=${files}/aptly.sec -distribution=maverick -component=contrib local-repo"
    gold_processor = BaseTest.expand_environ

    def check(self):
        super(PublishRepo3Test, self).check()

        self.check_exists('public/dists/maverick/InRelease')
        self.check_exists('public/dists/maverick/Release')
        self.check_exists('public/dists/maverick/Release.gpg')

        self.check_exists('public/dists/maverick/contrib/binary-i386/Packages')
        self.check_exists('public/dists/maverick/contrib/binary-i386/Packages.gz')
        self.check_exists('public/dists/maverick/contrib/binary-i386/Packages.bz2')
        self.check_exists('public/dists/maverick/contrib/Contents-i386.gz')
        self.check_not_exists('public/dists/maverick/contrib/source/Sources')
        self.check_not_exists('public/dists/maverick/contrib/source/Sources.gz')
        self.check_not_exists('public/dists/maverick/contrib/source/Sources.bz2')

        self.check_not_exists('public/pool/contrib/p/pyspi/pyspi_0.6.1-1.3.dsc')
        self.check_not_exists('public/pool/contrib/p/pyspi/pyspi_0.6.1-1.3.diff.gz')
        self.check_not_exists('public/pool/contrib/p/pyspi/pyspi_0.6.1.orig.tar.gz')
        self.check_not_exists('public/pool/contrib/p/pyspi/pyspi-0.6.1-1.3.stripped.dsc')
        self.check_exists('public/pool/contrib/b/boost-defaults/libboost-program-options-dev_1.49.0.1_i386.deb')


class PublishRepo4Test(BaseTest):
    """
    publish repo: under prefix
    """
    fixtureCmds = [
        "aptly repo create local-repo",
        "aptly repo add local-repo ${files}",
    ]
    runCmd = "aptly publish repo -keyring=${files}/aptly.pub -secret-keyring=${files}/aptly.sec -distribution=maverick local-repo ppa"
    gold_processor = BaseTest.expand_environ

    def check(self):
        super(PublishRepo4Test, self).check()

        self.check_exists('public/ppa/dists/maverick/InRelease')
        self.check_exists('public/ppa/dists/maverick/Release')
        self.check_exists('public/ppa/dists/maverick/Release.gpg')

        self.check_exists('public/ppa/dists/maverick/main/binary-i386/Packages')
        self.check_exists('public/ppa/dists/maverick/main/binary-i386/Packages.gz')
        self.check_exists('public/ppa/dists/maverick/main/binary-i386/Packages.bz2')
        self.check_exists('public/ppa/dists/maverick/main/Contents-i386.gz')
        self.check_exists('public/ppa/dists/maverick/main/source/Sources')
        self.check_exists('public/ppa/dists/maverick/main/source/Sources.gz')
        self.check_exists('public/ppa/dists/maverick/main/source/Sources.bz2')

        self.check_exists('public/ppa/pool/main/p/pyspi/pyspi_0.6.1-1.3.dsc')
        self.check_exists('public/ppa/pool/main/p/pyspi/pyspi_0.6.1-1.3.diff.gz')
        self.check_exists('public/ppa/pool/main/p/pyspi/pyspi_0.6.1.orig.tar.gz')
        self.check_exists('public/ppa/pool/main/p/pyspi/pyspi-0.6.1-1.3.stripped.dsc')
        self.check_exists('public/ppa/pool/main/b/boost-defaults/libboost-program-options-dev_1.49.0.1_i386.deb')


class PublishRepo5Test(BaseTest):
    """
    publish repo: specify distribution
    """
    fixtureDB = True
    fixtureCmds = [
        "aptly repo create local-repo",
        "aptly repo add local-repo ${files}",
    ]
    runCmd = "aptly publish repo local-repo"
    expectedCode = 1


class PublishRepo6Test(BaseTest):
    """
    publish repo: double publish under root
    """
    fixtureDB = True
    fixtureCmds = [
        "aptly repo create local-repo",
        "aptly repo add local-repo ${files}",
        "aptly publish repo -keyring=${files}/aptly.pub -secret-keyring=${files}/aptly.sec -distribution=maverick local-repo",
    ]
    runCmd = "aptly publish repo -distribution=maverick local-repo"
    expectedCode = 1


class PublishRepo7Test(BaseTest):
    """
    publish repo: double publish under prefix
    """
    fixtureDB = True
    fixtureCmds = [
        "aptly repo create local-repo",
        "aptly repo add local-repo ${files}",
        "aptly publish repo -keyring=${files}/aptly.pub -secret-keyring=${files}/aptly.sec -distribution=maverick local-repo ./ppa",
    ]
    runCmd = "aptly publish repo -distribution=maverick local-repo ppa"
    expectedCode = 1


class PublishRepo8Test(BaseTest):
    """
    publish repo: wrong prefix
    """
    fixtureDB = True
    fixtureCmds = [
        "aptly repo create local-repo",
        "aptly repo add local-repo ${files}",
    ]
    runCmd = "aptly publish repo -distribution=maverick local-repo ppa/dists/la"
    expectedCode = 1


class PublishRepo9Test(BaseTest):
    """
    publish repo: wrong prefix
    """
    fixtureDB = True
    fixtureCmds = [
        "aptly repo create local-repo",
        "aptly repo add local-repo ${files}",
    ]
    runCmd = "aptly publish repo -distribution=maverick local-repo ppa/pool/la"
    expectedCode = 1


class PublishRepo10Test(BaseTest):
    """
    publish repo: wrong prefix
    """
    fixtureDB = True
    fixtureCmds = [
        "aptly repo create local-repo",
        "aptly repo add local-repo ${files}",
    ]
    runCmd = "aptly publish repo -distribution=maverick local-repo ../la"
    expectedCode = 1


class PublishRepo11Test(BaseTest):
    """
    publish repo: no snapshot
    """
    runCmd = "aptly publish repo local-repo"
    expectedCode = 1


class PublishRepo12Test(BaseTest):
    """
    publish repo: -skip-signing
    """
    fixtureDB = True
    fixtureCmds = [
        "aptly repo create local-repo",
        "aptly repo add local-repo ${files}",
    ]
    runCmd = "aptly publish repo -skip-signing -distribution=maverick local-repo"
    gold_processor = BaseTest.expand_environ

    def check(self):
        super(PublishRepo12Test, self).check()

        self.check_not_exists('public/dists/maverick/InRelease')
        self.check_exists('public/dists/maverick/Release')
        self.check_not_exists('public/dists/maverick/Release.gpg')

        self.check_exists('public/dists/maverick/main/binary-i386/Packages')
        self.check_exists('public/dists/maverick/main/binary-i386/Packages.gz')
        self.check_exists('public/dists/maverick/main/binary-i386/Packages.bz2')
        self.check_exists('public/dists/maverick/main/Contents-i386.gz')
        self.check_exists('public/dists/maverick/main/source/Sources')
        self.check_exists('public/dists/maverick/main/source/Sources.gz')
        self.check_exists('public/dists/maverick/main/source/Sources.bz2')

        # verify contents except of sums
        self.check_file_contents('public/dists/maverick/Release', 'release', match_prepare=strip_processor)


class PublishRepo13Test(BaseTest):
    """
    publish repo: empty repo is not publishable w/o architectures list
    """
    fixtureDB = True
    fixtureCmds = [
        "aptly repo create local-repo",
    ]
    runCmd = "aptly publish repo --distribution=mars --skip-signing local-repo"
    expectedCode = 1


class PublishRepo14Test(BaseTest):
    """
    publish repo: publishing defaults from local repo
    """
    fixtureCmds = [
        "aptly repo create -distribution=maverick -component=contrib local-repo",
        "aptly repo add local-repo ${files}",
    ]
    runCmd = "aptly publish repo -keyring=${files}/aptly.pub -secret-keyring=${files}/aptly.sec local-repo"
    gold_processor = BaseTest.expand_environ

    def check(self):
        super(PublishRepo14Test, self).check()

        self.check_exists('public/dists/maverick/InRelease')
        self.check_exists('public/dists/maverick/Release')
        self.check_exists('public/dists/maverick/Release.gpg')

        self.check_exists('public/dists/maverick/contrib/binary-i386/Packages')
        self.check_exists('public/dists/maverick/contrib/binary-i386/Packages.gz')
        self.check_exists('public/dists/maverick/contrib/binary-i386/Packages.bz2')
        self.check_exists('public/dists/maverick/contrib/Contents-i386.gz')
        self.check_exists('public/dists/maverick/contrib/source/Sources')
        self.check_exists('public/dists/maverick/contrib/source/Sources.gz')
        self.check_exists('public/dists/maverick/contrib/source/Sources.bz2')

        self.check_exists('public/pool/contrib/p/pyspi/pyspi_0.6.1-1.3.dsc')
        self.check_exists('public/pool/contrib/p/pyspi/pyspi_0.6.1-1.3.diff.gz')
        self.check_exists('public/pool/contrib/p/pyspi/pyspi_0.6.1.orig.tar.gz')
        self.check_exists('public/pool/contrib/p/pyspi/pyspi-0.6.1-1.3.stripped.dsc')
        self.check_exists('public/pool/contrib/b/boost-defaults/libboost-program-options-dev_1.49.0.1_i386.deb')


class PublishRepo15Test(BaseTest):
    """
    publish repo: custom label
    """
    fixtureCmds = [
        "aptly repo create local-repo",
        "aptly repo add local-repo ${files}",
    ]
    runCmd = "aptly publish repo -keyring=${files}/aptly.pub -secret-keyring=${files}/aptly.sec -distribution=maverick -component=contrib -label=label15 local-repo"
    gold_processor = BaseTest.expand_environ

    def check(self):
        super(PublishRepo15Test, self).check()

        # verify contents except of sums
        self.check_file_contents('public/dists/maverick/Release', 'release', match_prepare=strip_processor)


class PublishRepo16Test(BaseTest):
    """
    publish repo: empty repo is publishable with architectures list
    """
    fixtureDB = True
    fixtureCmds = [
        "aptly repo create local-repo",
    ]
    runCmd = "aptly publish repo  -keyring=${files}/aptly.pub -secret-keyring=${files}/aptly.sec -architectures=source,i386 --distribution=maverick local-repo"
    gold_processor = BaseTest.expand_environ

    def check(self):
        super(PublishRepo16Test, self).check()

        self.check_exists('public/dists/maverick/InRelease')
        self.check_exists('public/dists/maverick/Release')
        self.check_exists('public/dists/maverick/Release.gpg')

        self.check_exists('public/dists/maverick/main/binary-i386/Packages')
        self.check_exists('public/dists/maverick/main/binary-i386/Packages.gz')
        self.check_exists('public/dists/maverick/main/binary-i386/Packages.bz2')
        self.check_exists('public/dists/maverick/main/source/Sources')
        self.check_exists('public/dists/maverick/main/source/Sources.gz')
        self.check_exists('public/dists/maverick/main/source/Sources.bz2')


class PublishRepo17Test(BaseTest):
    """
    publish repo: multiple component
    """
    fixtureCmds = [
        "aptly repo create repo1",
        "aptly repo create repo2",
        "aptly repo add repo1 ${files}/libboost-program-options-dev_1.49.0.1_i386.deb ${files}/pyspi_0.6.1-1.3.dsc",
        "aptly repo add repo2 ${files}/pyspi-0.6.1-1.3.stripped.dsc",
    ]
    runCmd = "aptly publish repo -keyring=${files}/aptly.pub -secret-keyring=${files}/aptly.sec -component=main,contrib -distribution=maverick repo1 repo2"
    gold_processor = BaseTest.expand_environ

    def check(self):
        super(PublishRepo17Test, self).check()

        self.check_exists('public/dists/maverick/InRelease')
        self.check_exists('public/dists/maverick/Release')
        self.check_exists('public/dists/maverick/Release.gpg')

        self.check_exists('public/dists/maverick/main/binary-i386/Packages')
        self.check_exists('public/dists/maverick/main/binary-i386/Packages.gz')
        self.check_exists('public/dists/maverick/main/binary-i386/Packages.bz2')
        self.check_exists('public/dists/maverick/main/source/Sources')
        self.check_exists('public/dists/maverick/main/source/Sources.gz')
        self.check_exists('public/dists/maverick/main/source/Sources.bz2')

        self.check_exists('public/dists/maverick/contrib/binary-i386/Packages')
        self.check_exists('public/dists/maverick/contrib/binary-i386/Packages.gz')
        self.check_exists('public/dists/maverick/contrib/binary-i386/Packages.bz2')
        self.check_exists('public/dists/maverick/contrib/source/Sources')
        self.check_exists('public/dists/maverick/contrib/source/Sources.gz')
        self.check_exists('public/dists/maverick/contrib/source/Sources.bz2')

        self.check_exists('public/pool/main/p/pyspi/pyspi_0.6.1-1.3.dsc')
        self.check_exists('public/pool/main/p/pyspi/pyspi_0.6.1-1.3.diff.gz')
        self.check_exists('public/pool/main/p/pyspi/pyspi_0.6.1.orig.tar.gz')
        self.check_exists('public/pool/main/b/boost-defaults/libboost-program-options-dev_1.49.0.1_i386.deb')

        self.check_exists('public/pool/contrib/p/pyspi/pyspi_0.6.1-1.3.diff.gz')
        self.check_exists('public/pool/contrib/p/pyspi/pyspi_0.6.1.orig.tar.gz')
        self.check_exists('public/pool/contrib/p/pyspi/pyspi-0.6.1-1.3.stripped.dsc')

        # verify contents except of sums
        self.check_file_contents('public/dists/maverick/Release', 'release', match_prepare=strip_processor)

        # verify signatures
        self.run_cmd(["gpg", "--no-auto-check-trustdb", "--keyring", os.path.join(os.path.dirname(inspect.getsourcefile(BaseTest)), "files", "aptly.pub"),
                      "--verify", os.path.join(os.environ["HOME"], ".aptly", 'public/dists/maverick/InRelease')])
        self.run_cmd(["gpg", "--no-auto-check-trustdb",  "--keyring", os.path.join(os.path.dirname(inspect.getsourcefile(BaseTest)), "files", "aptly.pub"),
                      "--verify", os.path.join(os.environ["HOME"], ".aptly", 'public/dists/maverick/Release.gpg'),
                      os.path.join(os.environ["HOME"], ".aptly", 'public/dists/maverick/Release')])

        # verify sums
        release = self.read_file('public/dists/maverick/Release').split("\n")
        release = [l for l in release if l.startswith(" ")]
        pathsSeen = set()
        for l in release:
            fileHash, fileSize, path = l.split()
            pathsSeen.add(path)

            fileSize = int(fileSize)

            st = os.stat(os.path.join(os.environ["HOME"], ".aptly", 'public/dists/maverick/', path))
            if fileSize != st.st_size:
                raise Exception("file size doesn't match for %s: %d != %d" % (path, fileSize, st.st_size))

            if len(fileHash) == 32:
                h = hashlib.md5()
            elif len(fileHash) == 40:
                h = hashlib.sha1()
            elif len(fileHash) == 64:
                h = hashlib.sha256()
            else:
                h = hashlib.sha512()

            h.update(self.read_file(os.path.join('public/dists/maverick', path)))

            if h.hexdigest() != fileHash:
                raise Exception("file hash doesn't match for %s: %s != %s" % (path, fileHash, h.hexdigest()))

        if pathsSeen != set(['main/binary-i386/Packages', 'main/binary-i386/Packages.gz',
                             'main/binary-i386/Packages.bz2',
                             'main/source/Sources', 'main/source/Sources.gz', 'main/source/Sources.bz2',
                             'contrib/binary-i386/Packages', 'contrib/binary-i386/Packages.gz',
                             'contrib/binary-i386/Packages.bz2',
                             'contrib/source/Sources', 'contrib/source/Sources.gz', 'contrib/source/Sources.bz2',
                             'main/source/Release', 'contrib/source/Release',
                             'main/binary-i386/Release', 'contrib/binary-i386/Release',
                             'main/Contents-i386.gz']):
            raise Exception("path seen wrong: %r" % (pathsSeen, ))


class PublishRepo18Test(BaseTest):
    """
    publish repo: multiple component, guessing component names
    """
    fixtureCmds = [
        "aptly repo create -distribution=squeeze -component=main repo1",
        "aptly repo create -distribution=squeeze -component=contrib repo2",
        "aptly repo add repo1 ${files}/libboost-program-options-dev_1.49.0.1_i386.deb ${files}/pyspi_0.6.1-1.3.dsc",
        "aptly repo add repo2 ${files}/pyspi-0.6.1-1.3.stripped.dsc",
    ]
    runCmd = "aptly publish repo -keyring=${files}/aptly.pub -secret-keyring=${files}/aptly.sec -component=, repo1 repo2"
    gold_processor = BaseTest.expand_environ


class PublishRepo19Test(BaseTest):
    """
    publish repo: duplicate component name (guessed)
    """
    fixtureCmds = [
        "aptly repo create -distribution=squeeze -component=contrib repo1",
        "aptly repo create -distribution=squeeze -component=contrib repo2",
        "aptly repo add repo1 ${files}/libboost-program-options-dev_1.49.0.1_i386.deb ${files}/pyspi_0.6.1-1.3.dsc",
        "aptly repo add repo2 ${files}/pyspi-0.6.1-1.3.stripped.dsc",
    ]
    runCmd = "aptly publish repo -component=, repo1 repo2"
    expectedCode = 1


class PublishRepo20Test(BaseTest):
    """
    publish repo: duplicate component name (manual)
    """
    fixtureCmds = [
        "aptly repo create -distribution=squeeze -component=main repo1",
        "aptly repo create -distribution=squeeze -component=contrib repo2",
    ]
    runCmd = "aptly publish repo -component=b,b repo1 repo2"
    expectedCode = 1


class PublishRepo21Test(BaseTest):
    """
    publish repo: distribution conflict
    """
    fixtureCmds = [
        "aptly repo create -distribution=squeeze -component=main repo1",
        "aptly repo create -distribution=wheezy -component=contrib repo2",
    ]
    runCmd = "aptly publish repo -component=, repo1 repo2"
    expectedCode = 1


class PublishRepo22Test(BaseTest):
    """
    publish reop: no such repo
    """
    fixtureCmds = [
        "aptly repo create -distribution=squeeze -component=main repo1",
    ]
    runCmd = "aptly publish repo -component=, repo1 repo2"
    expectedCode = 1


class PublishRepo23Test(BaseTest):
    """
    publish repo: mismatch in count
    """
    fixtureCmds = [
        "aptly repo create -distribution=squeeze -component=main repo1",
    ]
    runCmd = "aptly publish repo -component=main,contrib repo1"
    expectedCode = 2

    def outputMatchPrepare(_, s):
        return "\n".join([l for l in s.split("\n") if l.startswith("ERROR")])


class PublishRepo24Test(BaseTest):
    """
    publish repo: conflicting files in the repo
    """
    fixtureCmds = [
        "aptly repo create local-repo1",
        "aptly repo add local-repo1 ${files}",
        "aptly repo create local-repo2",
        "aptly repo add local-repo2 ${testfiles}",
        "aptly publish repo -keyring=${files}/aptly.pub -secret-keyring=${files}/aptly.sec -distribution=maverick local-repo1",
    ]
    runCmd = "aptly publish repo -keyring=${files}/aptly.pub -secret-keyring=${files}/aptly.sec -distribution=squeeze local-repo2"
    expectedCode = 1
    gold_processor = BaseTest.expand_environ


class PublishRepo25Test(BaseTest):
    """
    publish repo: -force-overwrite
    """
    fixtureCmds = [
        "aptly repo create local-repo1",
        "aptly repo add local-repo1 ${files}",
        "aptly repo create local-repo2",
        "aptly repo add local-repo2 ${testfiles}",
        "aptly publish repo -keyring=${files}/aptly.pub -secret-keyring=${files}/aptly.sec -distribution=maverick local-repo1",
    ]
    runCmd = "aptly publish repo -force-overwrite -keyring=${files}/aptly.pub -secret-keyring=${files}/aptly.sec -distribution=squeeze local-repo2"
    gold_processor = BaseTest.expand_environ

    def check(self):
        super(PublishRepo25Test, self).check()

        self.check_file_contents("public/pool/main/p/pyspi/pyspi_0.6.1.orig.tar.gz", "file")


class PublishRepo26Test(BaseTest):
    """
    publish repo: sign with passphrase
    """
    fixtureCmds = [
        "aptly repo create local-repo",
        "aptly repo add local-repo ${files}",
    ]
    runCmd = "aptly publish repo -keyring=${files}/aptly_passphrase.pub -secret-keyring=${files}/aptly_passphrase.sec -passphrase=verysecret -distribution=maverick local-repo"
    gold_processor = BaseTest.expand_environ

    def outputMatchPrepare(_, s):
        return s.replace("gpg: gpg-agent is not available in this session\n", "")

    def check(self):
        super(PublishRepo26Test, self).check()

        # verify signatures
        self.run_cmd(["gpg", "--no-auto-check-trustdb", "--keyring", os.path.join(os.path.dirname(inspect.getsourcefile(BaseTest)), "files", "aptly_passphrase.pub"),
                      "--verify", os.path.join(os.environ["HOME"], ".aptly", 'public/dists/maverick/InRelease')])
        self.run_cmd(["gpg", "--no-auto-check-trustdb",  "--keyring", os.path.join(os.path.dirname(inspect.getsourcefile(BaseTest)), "files", "aptly_passphrase.pub"),
                      "--verify", os.path.join(os.environ["HOME"], ".aptly", 'public/dists/maverick/Release.gpg'),
                      os.path.join(os.environ["HOME"], ".aptly", 'public/dists/maverick/Release')])


class PublishRepo27Test(BaseTest):
    """
    publish repo: with udebs
    """
    fixtureCmds = [
        "aptly repo create local-repo",
        "aptly repo add local-repo ${files} ${udebs}",
    ]
    runCmd = "aptly publish repo -keyring=${files}/aptly.pub -secret-keyring=${files}/aptly.sec -distribution=maverick local-repo"
    gold_processor = BaseTest.expand_environ

    def check(self):
        super(PublishRepo27Test, self).check()

        self.check_exists('public/dists/maverick/InRelease')
        self.check_exists('public/dists/maverick/Release')
        self.check_exists('public/dists/maverick/Release.gpg')

        self.check_exists('public/dists/maverick/main/binary-i386/Release')
        self.check_exists('public/dists/maverick/main/binary-i386/Packages')
        self.check_exists('public/dists/maverick/main/binary-i386/Packages.gz')
        self.check_exists('public/dists/maverick/main/binary-i386/Packages.bz2')
        self.check_exists('public/dists/maverick/main/Contents-i386.gz')
        self.check_exists('public/dists/maverick/main/debian-installer/binary-i386/Release')
        self.check_exists('public/dists/maverick/main/debian-installer/binary-i386/Packages')
        self.check_exists('public/dists/maverick/main/debian-installer/binary-i386/Packages.gz')
        self.check_exists('public/dists/maverick/main/debian-installer/binary-i386/Packages.bz2')
        self.check_exists('public/dists/maverick/main/Contents-udeb-i386.gz')
        self.check_exists('public/dists/maverick/main/source/Release')
        self.check_exists('public/dists/maverick/main/source/Sources')
        self.check_exists('public/dists/maverick/main/source/Sources.gz')
        self.check_exists('public/dists/maverick/main/source/Sources.bz2')

        self.check_exists('public/pool/main/p/pyspi/pyspi_0.6.1-1.3.dsc')
        self.check_exists('public/pool/main/p/pyspi/pyspi_0.6.1-1.3.diff.gz')
        self.check_exists('public/pool/main/p/pyspi/pyspi_0.6.1.orig.tar.gz')
        self.check_exists('public/pool/main/p/pyspi/pyspi-0.6.1-1.3.stripped.dsc')
        self.check_exists('public/pool/main/b/boost-defaults/libboost-program-options-dev_1.49.0.1_i386.deb')
        self.check_exists('public/pool/main/d/dmraid/dmraid-udeb_1.0.0.rc16-4.1_amd64.udeb')
        self.check_exists('public/pool/main/d/dmraid/dmraid-udeb_1.0.0.rc16-4.1_i386.udeb')

        # verify contents except of sums
        self.check_file_contents('public/dists/maverick/main/debian-installer/binary-i386/Packages', 'udeb_binary', match_prepare=lambda s: "\n".join(sorted(s.split("\n"))))


class PublishRepo28Test(BaseTest):
    """
    publish repo: -skip-contents
    """
    fixtureCmds = [
        "aptly repo create local-repo",
        "aptly repo add local-repo ${files} ${udebs}",
    ]
    runCmd = "aptly publish repo -keyring=${files}/aptly.pub -secret-keyring=${files}/aptly.sec -distribution=maverick -skip-contents local-repo"
    gold_processor = BaseTest.expand_environ

    def check(self):
        super(PublishRepo28Test, self).check()

        self.check_exists('public/dists/maverick/Release')

        self.check_exists('public/dists/maverick/main/binary-i386/Release')
        self.check_not_exists('public/dists/maverick/main/Contents-i386.gz')
        self.check_exists('public/dists/maverick/main/debian-installer/binary-i386/Release')
        self.check_not_exists('public/dists/maverick/main/Contents-udeb-i386.gz')


class PublishRepo29Test(BaseTest):
    """
    publish repo: broken .deb file for contents
    """
    fixtureCmds = [
        "aptly repo create local-repo",
        "aptly repo add local-repo ${testfiles}",
    ]
    runCmd = "aptly publish repo -keyring=${files}/aptly.pub -secret-keyring=${files}/aptly.sec -distribution=maverick local-repo"
    gold_processor = BaseTest.expand_environ


class PublishRepo30Test(BaseTest):
    """
<<<<<<< HEAD
    publish repo: addon files
    """
    fixtureCmds = [
        "aptly repo create local-repo",
        "aptly repo add local-repo ${files}"
    ]
    runCmd = "aptly publish repo -keyring=${files}/aptly.pub -secret-keyring=${files}/aptly.sec -distribution=maverick -skip-contents local-repo"
    gold_processor = BaseTest.expand_environ

    def prepare_fixture(self):
        super(PublishRepo30Test, self).prepare_fixture()

        self.write_file(os.path.join('addon', 'dists', 'maverick', 'main', 'dep11', 'README'), 'README test file')
=======
    publish repo: default (internal PGP implementation)
    """
    fixtureCmds = [
        "aptly repo create local-repo",
        "aptly repo add local-repo ${files}",
    ]
    runCmd = "aptly publish repo -keyring=${files}/aptly.pub -secret-keyring=${files}/aptly.sec -distribution=maverick local-repo"
    gold_processor = BaseTest.expand_environ
    configOverride = {"gpgProvider": "internal"}
>>>>>>> 02ac4165

    def check(self):
        super(PublishRepo30Test, self).check()

<<<<<<< HEAD
        self.check_exists('public/dists/maverick/main/dep11/README')

        self.check_exists('public/dists/maverick/Release')

        release = self.read_file('public/dists/maverick/Release').split("\n")
        release = [l for l in release if l.startswith(" ")]
        pathsSeen = set()
        for l in release:
            fileHash, fileSize, path = l.split()
            pathsSeen.add(path)

            fileSize = int(fileSize)

            st = os.stat(os.path.join(os.environ["HOME"], ".aptly", 'public/dists/maverick/', path))
            if fileSize != st.st_size:
                raise Exception("file size doesn't match for %s: %d != %d" % (path, fileSize, st.st_size))

            if len(fileHash) == 32:
                h = hashlib.md5()
            elif len(fileHash) == 40:
                h = hashlib.sha1()
            elif len(fileHash) == 64:
                h = hashlib.sha256()
            else:
                h = hashlib.sha512()

            h.update(self.read_file(os.path.join('public/dists/maverick', path)))

            if h.hexdigest() != fileHash:
                raise Exception("file hash doesn't match for %s: %s != %s" % (path, fileHash, h.hexdigest()))

        if 'main/dep11/README' not in pathsSeen:
            raise Exception("README file not included in release file")
=======
        # verify signatures
        self.run_cmd(["gpg", "--no-auto-check-trustdb", "--keyring", os.path.join(os.path.dirname(inspect.getsourcefile(BaseTest)), "files", "aptly.pub"),
                      "--verify", os.path.join(os.environ["HOME"], ".aptly", 'public/dists/maverick/InRelease')])
        self.run_cmd(["gpg", "--no-auto-check-trustdb",  "--keyring", os.path.join(os.path.dirname(inspect.getsourcefile(BaseTest)), "files", "aptly.pub"),
                      "--verify", os.path.join(os.environ["HOME"], ".aptly", 'public/dists/maverick/Release.gpg'),
                      os.path.join(os.environ["HOME"], ".aptly", 'public/dists/maverick/Release')])


class PublishRepo31Test(BaseTest):
    """
    publish repo: sign with passphrase (internal PGP implementation)
    """
    fixtureCmds = [
        "aptly repo create local-repo",
        "aptly repo add local-repo ${files}",
    ]
    runCmd = "aptly publish repo -keyring=${files}/aptly_passphrase.pub -secret-keyring=${files}/aptly_passphrase.sec -passphrase=verysecret -distribution=maverick local-repo"
    gold_processor = BaseTest.expand_environ
    configOverride = {"gpgProvider": "internal"}

    def outputMatchPrepare(_, s):
        return re.sub(r' \d{4}-\d{2}-\d{2}', '', s)

    def check(self):
        super(PublishRepo31Test, self).check()

        # verify signatures
        self.run_cmd(["gpg", "--no-auto-check-trustdb", "--keyring", os.path.join(os.path.dirname(inspect.getsourcefile(BaseTest)), "files", "aptly_passphrase.pub"),
                      "--verify", os.path.join(os.environ["HOME"], ".aptly", 'public/dists/maverick/InRelease')])
        self.run_cmd(["gpg", "--no-auto-check-trustdb",  "--keyring", os.path.join(os.path.dirname(inspect.getsourcefile(BaseTest)), "files", "aptly_passphrase.pub"),
                      "--verify", os.path.join(os.environ["HOME"], ".aptly", 'public/dists/maverick/Release.gpg'),
                      os.path.join(os.environ["HOME"], ".aptly", 'public/dists/maverick/Release')])
>>>>>>> 02ac4165
<|MERGE_RESOLUTION|>--- conflicted
+++ resolved
@@ -715,7 +715,53 @@
 
 class PublishRepo30Test(BaseTest):
     """
-<<<<<<< HEAD
+    publish repo: default (internal PGP implementation)
+    """
+    fixtureCmds = [
+        "aptly repo create local-repo",
+        "aptly repo add local-repo ${files}",
+    ]
+    runCmd = "aptly publish repo -keyring=${files}/aptly.pub -secret-keyring=${files}/aptly.sec -distribution=maverick local-repo"
+    gold_processor = BaseTest.expand_environ
+    configOverride = {"gpgProvider": "internal"}
+
+    def check(self):
+        super(PublishRepo30Test, self).check()
+
+        # verify signatures
+        self.run_cmd(["gpg", "--no-auto-check-trustdb", "--keyring", os.path.join(os.path.dirname(inspect.getsourcefile(BaseTest)), "files", "aptly.pub"),
+                      "--verify", os.path.join(os.environ["HOME"], ".aptly", 'public/dists/maverick/InRelease')])
+        self.run_cmd(["gpg", "--no-auto-check-trustdb",  "--keyring", os.path.join(os.path.dirname(inspect.getsourcefile(BaseTest)), "files", "aptly.pub"),
+                      "--verify", os.path.join(os.environ["HOME"], ".aptly", 'public/dists/maverick/Release.gpg'),
+                      os.path.join(os.environ["HOME"], ".aptly", 'public/dists/maverick/Release')])
+
+class PublishRepo31Test(BaseTest):
+    """
+    publish repo: sign with passphrase (internal PGP implementation)
+    """
+    fixtureCmds = [
+        "aptly repo create local-repo",
+        "aptly repo add local-repo ${files}",
+    ]
+    runCmd = "aptly publish repo -keyring=${files}/aptly_passphrase.pub -secret-keyring=${files}/aptly_passphrase.sec -passphrase=verysecret -distribution=maverick local-repo"
+    gold_processor = BaseTest.expand_environ
+    configOverride = {"gpgProvider": "internal"}
+
+    def outputMatchPrepare(_, s):
+        return re.sub(r' \d{4}-\d{2}-\d{2}', '', s)
+
+    def check(self):
+        super(PublishRepo31Test, self).check()
+
+        # verify signatures
+        self.run_cmd(["gpg", "--no-auto-check-trustdb", "--keyring", os.path.join(os.path.dirname(inspect.getsourcefile(BaseTest)), "files", "aptly_passphrase.pub"),
+                      "--verify", os.path.join(os.environ["HOME"], ".aptly", 'public/dists/maverick/InRelease')])
+        self.run_cmd(["gpg", "--no-auto-check-trustdb",  "--keyring", os.path.join(os.path.dirname(inspect.getsourcefile(BaseTest)), "files", "aptly_passphrase.pub"),
+                      "--verify", os.path.join(os.environ["HOME"], ".aptly", 'public/dists/maverick/Release.gpg'),
+                      os.path.join(os.environ["HOME"], ".aptly", 'public/dists/maverick/Release')])
+
+class PublishRepo32Test(BaseTest):
+    """
     publish repo: addon files
     """
     fixtureCmds = [
@@ -729,22 +775,10 @@
         super(PublishRepo30Test, self).prepare_fixture()
 
         self.write_file(os.path.join('addon', 'dists', 'maverick', 'main', 'dep11', 'README'), 'README test file')
-=======
-    publish repo: default (internal PGP implementation)
-    """
-    fixtureCmds = [
-        "aptly repo create local-repo",
-        "aptly repo add local-repo ${files}",
-    ]
-    runCmd = "aptly publish repo -keyring=${files}/aptly.pub -secret-keyring=${files}/aptly.sec -distribution=maverick local-repo"
-    gold_processor = BaseTest.expand_environ
-    configOverride = {"gpgProvider": "internal"}
->>>>>>> 02ac4165
 
     def check(self):
         super(PublishRepo30Test, self).check()
 
-<<<<<<< HEAD
         self.check_exists('public/dists/maverick/main/dep11/README')
 
         self.check_exists('public/dists/maverick/Release')
@@ -777,38 +811,4 @@
                 raise Exception("file hash doesn't match for %s: %s != %s" % (path, fileHash, h.hexdigest()))
 
         if 'main/dep11/README' not in pathsSeen:
-            raise Exception("README file not included in release file")
-=======
-        # verify signatures
-        self.run_cmd(["gpg", "--no-auto-check-trustdb", "--keyring", os.path.join(os.path.dirname(inspect.getsourcefile(BaseTest)), "files", "aptly.pub"),
-                      "--verify", os.path.join(os.environ["HOME"], ".aptly", 'public/dists/maverick/InRelease')])
-        self.run_cmd(["gpg", "--no-auto-check-trustdb",  "--keyring", os.path.join(os.path.dirname(inspect.getsourcefile(BaseTest)), "files", "aptly.pub"),
-                      "--verify", os.path.join(os.environ["HOME"], ".aptly", 'public/dists/maverick/Release.gpg'),
-                      os.path.join(os.environ["HOME"], ".aptly", 'public/dists/maverick/Release')])
-
-
-class PublishRepo31Test(BaseTest):
-    """
-    publish repo: sign with passphrase (internal PGP implementation)
-    """
-    fixtureCmds = [
-        "aptly repo create local-repo",
-        "aptly repo add local-repo ${files}",
-    ]
-    runCmd = "aptly publish repo -keyring=${files}/aptly_passphrase.pub -secret-keyring=${files}/aptly_passphrase.sec -passphrase=verysecret -distribution=maverick local-repo"
-    gold_processor = BaseTest.expand_environ
-    configOverride = {"gpgProvider": "internal"}
-
-    def outputMatchPrepare(_, s):
-        return re.sub(r' \d{4}-\d{2}-\d{2}', '', s)
-
-    def check(self):
-        super(PublishRepo31Test, self).check()
-
-        # verify signatures
-        self.run_cmd(["gpg", "--no-auto-check-trustdb", "--keyring", os.path.join(os.path.dirname(inspect.getsourcefile(BaseTest)), "files", "aptly_passphrase.pub"),
-                      "--verify", os.path.join(os.environ["HOME"], ".aptly", 'public/dists/maverick/InRelease')])
-        self.run_cmd(["gpg", "--no-auto-check-trustdb",  "--keyring", os.path.join(os.path.dirname(inspect.getsourcefile(BaseTest)), "files", "aptly_passphrase.pub"),
-                      "--verify", os.path.join(os.environ["HOME"], ".aptly", 'public/dists/maverick/Release.gpg'),
-                      os.path.join(os.environ["HOME"], ".aptly", 'public/dists/maverick/Release')])
->>>>>>> 02ac4165
+            raise Exception("README file not included in release file")